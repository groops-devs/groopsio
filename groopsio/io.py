--- conflicted
+++ resolved
@@ -278,26 +278,15 @@
 
 def loadinstrumentgnssreceiver(fname: str) -> Tuple[Dict[str, np.ndarray]]:
     """
-<<<<<<< HEAD
-    Read GROOPS GNSS Receiver Instrument file format.
-
-    Instrument data is returned as saved in the file, time stamps are given in DateTime
-=======
     Read GROOPS GnssReceiver (observation or residual) instrument file format.
->>>>>>> 1ca7ca54
-
-    Parameters
-    ----------
-    fname : str
-        file name
-
-    Returns
-    -------
-<<<<<<< HEAD
-    arcs : Tuple of dictionarys for the observations. Key is Observationname + SatelliteSystem + PRN
-        e.g. C1CG10, L1CG10
-
-=======
+
+    Parameters
+    ----------
+    fname : str
+        file name
+
+    Returns
+    -------
         A dict of numpy arrays. The keys are the combined GROOPS GnssTypes (observation type + satellite type)
         and an additional key for the epochs.
         Keys: epochs , <RINEX signal name><RINEX satellite PRN><(GLONASS) encoded frequency number>, e.g. L1CG10, C1PR09F
@@ -306,15 +295,13 @@
         as separate 'A1*', 'E1*' (at receiver) and 'A2*', 'E2*' (at transmitter) keys.
         In case multiple entries for one signal exist in one epoch, x characters are appended to the keys of
         the additional observations (e.g. C1CE01, C1CE01x, C1CE01xx, ...).
->>>>>>> 1ca7ca54
-
-    Raises
-    ------
-    FileNotFoundError
-        if file is nonexistent
-
-<<<<<<< HEAD
-=======
+
+    Raises
+    ------
+    FileNotFoundError
+        if file is nonexistent
+
+
     Examples
     --------
     >>> import numpy as np
@@ -322,7 +309,6 @@
     >>> arcs = gio.loadinstrumentgnssreceiver('gnss/gnssReceiver.graz.dat')
     >>> epochs = arcs[0]['epochs']
     >>> obs = arcs[0]['C1CG04']
->>>>>>> 1ca7ca54
     """
     if not isfile(fname):
         raise FileNotFoundError("File {} does not exist.".format(fname))
